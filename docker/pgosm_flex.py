#!/usr/bin/env python3
"""Python script to run PgOSM Flex.

Designed to be ran in Docker image:
    https://hub.docker.com/r/rustprooflabs/pgosm-flex
"""
import configparser
import datetime
import logging
import os
from pathlib import Path
import shutil
import sys
import subprocess
import time

import click

import osm2pgsql_recommendation as rec
import db


BASE_PATH_DEFAULT = '/app'
"""Default path for pgosm-flex project for Docker.
"""

DEFAULT_SRID = '3857'


def get_today():
    """Returns yyyy-mm-dd formatted string for today.

    Retunrs
    -------------------------
    today : str
    """
    today = datetime.datetime.today().strftime('%Y-%m-%d')
    return today

@click.command()
@click.option('--layerset', required=True,
              default='default',
              show_default='default',
              help=f'Layer set from PgOSM Flex to load.')
@click.option('--layerset-path', required=False,
              help=f'Custom path to load layerset INI from. Custom paths should be mounted to Docker via docker run -v ...')
@click.option('--ram', required=True,
              prompt='Server RAM (GB)',
              default=4,
              show_default=4,
              help='Amount of RAM in GB available on the server running this process. Used to determine appropriate osm2pgsql command via osm2pgsql-tuner.com API.')
@click.option('--region', required=False,
              show_default="north-america/us",
              default="north-america/us",
              help='Region name matching the filename for data sourced from Geofabrik. e.g. north-america/us')
@click.option('--subregion', required=False,
              default="district-of-columbia",
              show_default="district-of-columbia",
              help='Sub-region name matching the filename for data sourced from Geofabrik. e.g. district-of-columbia')
@click.option('--srid', required=False, default=DEFAULT_SRID,
              envvar="PGOSM_SRID",
              help="SRID for data in PostGIS.  Defaults to 3857")
@click.option('--pgosm-date', required=False,
              default=get_today(),
              envvar="PGOSM_DATE",
              help="Date of the data in YYYY-MM-DD format. If today (default), automatically downloads when files not found locally. Set to historic date to load locally archived PBF/MD5 file, will fail if both files do not exist.")
@click.option('--language', default=None,
              envvar="PGOSM_LANGUAGE",
              help="Set default language in loaded OpenStreetMap data when available.  e.g. 'en' or 'kn'.")
@click.option('--schema-name', required=False,
              default='osm',
              help="Change the final schema name, defaults to 'osm'.")
@click.option('--skip-nested',
              default=False,
              envvar="PGOSM_SKIP_NESTED_POLYGON",
              is_flag=True,
              help=f'When set, skips calculating nested admin polygons. Can be time consuming on large regions.')
@click.option('--data-only',
              default=False,
              envvar="PGOSM_DATA_SCHEMA_ONLY",
              is_flag=True,
              help="When set, skips running Sqitch and importing QGIS Styles.")
@click.option('--skip-dump', default=False, is_flag=True,
              help='Skips the final pg_dump at the end. Useful for local testing when not loading into more permanent instance.')
@click.option('--debug', is_flag=True,
              help='Enables additional log output')
@click.option('--basepath',
              required=False,
              default=BASE_PATH_DEFAULT,
              help='Debugging option. Used when testing locally and not within Docker')
@click.option('--input-file',
              required=False,
              default=None,
              help='Path of the input PBF file')
def run_pgosm_flex(layerset, layerset_path, ram, region, subregion, srid,
                    pgosm_date, language, schema_name, skip_nested, data_only,
                    skip_dump, debug, basepath, input_file):
    """Logic to run PgOSM Flex within Docker.
    """
    if region is None and input_file is None:
        raise ValueError("either region or input_file must be provided")
    paths = get_paths(base_path=basepath)
<<<<<<< HEAD
    if input_file is not None:
        log_file = os.path.join(
            paths['out_path'],
            os.path.basename(input_file) + '.log',
        )
    else:
        # Required for optional user prompt
        if subregion == 'none':
            subregion = None

        log_file = get_log_path(region, subregion, paths)
=======
>>>>>>> f5fca8e7

    setup_logger(debug)
    logger = logging.getLogger('pgosm-flex')
    logger.info('PgOSM Flex starting...')

    if input_file is None:
        prepare_data(region=region,
                    subregion=subregion,
                    pgosm_date=pgosm_date,
                    paths=paths)
        set_env_vars(region, subregion, srid, language, pgosm_date,
                    layerset, layerset_path)
        osm2pgsql_command = get_osm2pgsql_command(region=region,
                                                subregion=subregion,
                                                ram=ram,
                                                paths=paths)
    else:
        osm2pgsql_command = rec.osm2pgsql_recommendation(ram=ram,
                                           pbf_filename=input_file,
                                           out_path=paths['out_path'])

    wait_for_postgres()

    db.prepare_pgosm_db(data_only=data_only, paths=paths)

    run_osm2pgsql(osm2pgsql_command=osm2pgsql_command, paths=paths)

    if not skip_nested:
        # Auto-set skip_nested when place layer not imported
        skip_nested = check_layerset_places(layerset_path, layerset, paths)

    run_post_processing(paths=paths, skip_nested=skip_nested)

    if input_file is None:
        remove_latest_files(region, subregion, paths)

        export_filename = get_export_filename(region,
                                            subregion,
                                            layerset,
                                            pgosm_date)
    else:
        export_filename = input_file[:-3] + '.sql'

    if schema_name != 'osm':
        db.rename_schema(schema_name)

    if skip_dump:
        logger.info('Skipping pg_dump')
    else:
        db.run_pg_dump(export_filename,
                       out_path=paths['out_path'],
                       data_only=data_only,
                       schema_name=schema_name)
    logger.info('PgOSM Flex complete!')



def set_env_vars(region, subregion, srid, language, pgosm_date, layerset,
                 layerset_path):
    """Sets environment variables needed by PgOSM Flex

    Parameters
    ------------------------
    region : str
    subregion : str
    srid : str
    language : str
    pgosm_date : str
    layerset : str
    layerset_path : str
        str when set, or None
    """
    logger = logging.getLogger('pgosm-flex')
    logger.info('PgOSM Flex starting...')

    if subregion is None:
        pgosm_region = f'{region}'
    else:
        pgosm_region = f'{region}-{subregion}'

    logger.info(f'PGOSM_REGION: {pgosm_region}')
    os.environ['PGOSM_REGION'] = pgosm_region

    if srid != DEFAULT_SRID:
        logger.info(f'SRID set: {srid}')
        os.environ['PGOSM_SRID'] = str(srid)
    if language is not None:
        logger.info(f'Language set: {language}')
        os.environ['PGOSM_LANGUAGE'] = str(language)

    if layerset_path is not None:
        logger.info(f'Custom layerset path set: {layerset_path}')
        os.environ['PGOSM_LAYERSET_PATH'] = str(layerset_path)

    os.environ['PGOSM_DATE'] = pgosm_date

    os.environ['PGOSM_LAYERSET'] = layerset

    os.environ['PGOSM_CONN'] = db.connection_string(db_name='pgosm')



def setup_logger(debug):
    """Prepares logging.

    Parameters
    ------------------------------
    debug : bool
        Enables debug mode when True.  INFO when False.
    """
    if debug:
        log_level = logging.DEBUG
    else:
        log_level = logging.INFO

    log_format = '%(asctime)s:%(levelname)s:%(name)s:%(module)s:%(message)s'
    logging.basicConfig(stream=sys.stdout,
                        level=log_level,
                        filemode='w',
                        format=log_format)

    # Reduce verbosity of urllib3 logging
    logging.getLogger('urllib3').setLevel(logging.INFO)

    logger = logging.getLogger('pgosm-flex')
    logger.debug('Logger configured')



def get_paths(base_path):
    """Returns dictionary of various paths used.

    Creates `out_path` used for logs and data if necessary.

    Parameters
    -------------------
    base_path : str

    Returns
    -------------------
    paths : dict
    """
    db_path = os.path.join(base_path, 'db')
    out_path = os.path.join(base_path, 'output')
    flex_path = os.path.join(base_path, 'flex-config')
    paths = {'base_path': base_path,
             'db_path': db_path,
             'out_path': out_path,
             'flex_path': flex_path}

    Path(out_path).mkdir(parents=True, exist_ok=True)
    return paths

def get_region_filename(region, subregion):
    """Returns the filename needed to download/manage PBF files.

    Parameters
    ----------------------
    region : str
    subregion : str

    Returns
    ----------------------
    filename : str
    """
    base_name = '{}-latest.osm.pbf'
    if subregion is None:
        filename = base_name.format(region)
    else:
        filename = base_name.format(subregion)

    return filename


def get_export_filename(region, subregion, layerset, pgosm_date):
    """Returns the .sql filename to use from pg_dump.

    Parameters
    ----------------------
    region : str
    subregion : str
    layerset : str
    pgosm_date : str

    Returns
    ----------------------
    filename : str
    """
    region = region.replace('/', '-')
    subregion = subregion.replace('/', '-')
    if subregion is None:
        filename = f'pgosm-flex-{region}-{layerset}-{pgosm_date}.sql'
    else:
        filename = f'pgosm-flex-{region}-{subregion}-{layerset}-{pgosm_date}.sql'

    return filename


def get_pbf_url(region, subregion):
    """Returns the URL to the PBF for the region / subregion.

    Parameters
    ----------------------
    region : str
    subregion : str

    Returns
    ----------------------
    pbf_url : str
    """
    base_url = 'https://download.geofabrik.de'

    if subregion is None:
        pbf_url = f'{base_url}/{region}-latest.osm.pbf'
    else:
        pbf_url = f'{base_url}/{region}/{subregion}-latest.osm.pbf'

    return pbf_url


def wait_for_postgres():
    """Ensures Postgres service is reliably ready for use.

    Required b/c Postgres process in Docker gets restarted shortly
    after starting.
    """
    logger = logging.getLogger('pgosm-flex')
    logger.info('Checking for Postgres service to be available')

    required_checks = 2
    found = 0
    i = 0
    max_loops = 30

    while found < required_checks:
        if i > max_loops:
            err = 'Postgres still has not started. Exiting.'
            logger.error(err)
            sys.exit(err)

        time.sleep(5)

        if db.pg_isready():
            found += 1
            logger.info(f'Postgres up {found} times')

        if i % 5 == 0:
            logger.info('Waiting...')

        if i > 100:
            err = 'Postgres still not available. Exiting.'
            logger.error(err)
            sys.exit(err)
        i += 1

    logger.info('Database passed two checks - should be ready')


def prepare_data(region, subregion, pgosm_date, paths):
    """Ensures the PBF file is available.

    Checks if it already exists locally, download if needed,
    and verify MD5 checksum.

    Parameters
    ----------------------
    region : str
    subregion : str
    pgosm_date : str
    paths : dict

    Returns
    ----------------------
    pbf_file : str
        Full path to PBF file
    """
    out_path = paths['out_path']
    pbf_filename = get_region_filename(region, subregion)

    pbf_file = os.path.join(out_path, pbf_filename)
    pbf_file_with_date = pbf_file.replace('latest', pgosm_date)

    md5_file = f'{pbf_file}.md5'
    md5_file_with_date = f'{pbf_file_with_date}.md5'

    if pbf_download_needed(pbf_file_with_date, md5_file_with_date, pgosm_date):
        logging.getLogger('pgosm-flex').info('Downloading PBF and MD5 files...')
        download_data(region, subregion, pbf_file, md5_file)
        archive_data(pbf_file, md5_file, pbf_file_with_date, md5_file_with_date)
    else:
        logging.getLogger('pgosm-flex').info('Copying Archived files')
        unarchive_data(pbf_file, md5_file, pbf_file_with_date, md5_file_with_date)

    verify_checksum(md5_file, paths)

    return pbf_file


def pbf_download_needed(pbf_file_with_date, md5_file_with_date, pgosm_date):
    """Decides if the PBF/MD5 files need to be downloaded.

    Parameters
    -------------------------------
    pbf_file_with_date : str
    md5_file_with_date : str

    Returns
    --------------------------
    download_needed : bool
    """
    logger = logging.getLogger('pgosm-flex')
    # If the PBF file exists, check for the MD5 file too.
    if os.path.exists(pbf_file_with_date):
        logger.info(f'PBF File exists {pbf_file_with_date}')

        if os.path.exists(md5_file_with_date):
            logger.info('PBF & MD5 files exist.  Download not needed')
            download_needed = False
        else:
            if pgosm_date == get_today():
                print('PBF for today available but not MD5... download needed')
                download_needed = True
            else:
                err = f'Missing MD5 file for {pgosm_date}. Cannot validate.'
                logger.error(err)
                raise FileNotFoundError(err)
    else:
        if not pgosm_date == get_today():
            err = f'Missing PBF file for {pgosm_date}. Cannot proceed.'
            logger.error(err)
            raise FileNotFoundError(err)

        logger.info('PBF file not found locally. Download required')
        download_needed = True

    return download_needed


def download_data(region, subregion, pbf_file, md5_file):
    """Downloads PBF and MD5 file using wget.

    Parameters
    ---------------------
    region : str
    subregion : str
    pbf_file : str
    md5_file : str
    """
    logger = logging.getLogger('pgosm-flex')
    logger.info(f'Downloading PBF data to {pbf_file}')
    pbf_url = get_pbf_url(region, subregion)

    subprocess.run(
        ['/usr/bin/wget', pbf_url,
         "-O", pbf_file , "--quiet"
        ],
        capture_output=True,
        text=True,
        check=True
    )

    logger.info(f'Downloading MD5 checksum to {md5_file}')
    subprocess.run(
        ['/usr/bin/wget', f'{pbf_url}.md5',
         "-O", md5_file , "--quiet"
        ],
        capture_output=True,
        text=True,
        check=True
    )


def verify_checksum(md5_file, paths):
    """If verfication fails, raises `CalledProcessError`

    Parameters
    ---------------------
    md5_file : str
    paths : dict
    """
    subprocess.run(['md5sum', '-c', md5_file],
                   capture_output=True,
                   text=True,
                   check=True,
                   cwd=paths['out_path'])



def archive_data(pbf_file, md5_file, pbf_file_with_date, md5_file_with_date):
    """Copies `pbf_file` and `md5_file` to `pbf_file_with_date` and
    `md5_file_with_date`.

    If either file exists, does nothing.

    Parameters
    --------------------------------
    pbf_file : str
    md5_file : str
    pbf_file_with_date : str
    md5_file_with_date : str
    """
    if os.path.exists(pbf_file_with_date):
        pass # Do nothing
    else:
        shutil.copy2(pbf_file, pbf_file_with_date)

    if os.path.exists(md5_file_with_date):
        pass # Do nothing
    else:
        shutil.copy2(md5_file, md5_file_with_date)


def unarchive_data(pbf_file, md5_file, pbf_file_with_date, md5_file_with_date):
    """Copies `pbf_file_with_date` and `md5_file_with_date`
    to `pbf_file` and `md5_file`.

    Always copies, will overwrite a -latest file if it is in the way.

    Parameters
    --------------------------------
    pbf_file : str
    md5_file : str
    pbf_file_with_date : str
    md5_file_with_date : str
    """
    logger = logging.getLogger('pgosm-flex')
    if os.path.exists(pbf_file):
        logger.debug(f'{pbf_file} exists. Overwriting.')

    logger.info(f'Copying {pbf_file_with_date} to {pbf_file}')
    shutil.copy2(pbf_file_with_date, pbf_file)

    if os.path.exists(md5_file):
        logger.debug(f'{md5_file} exists. Overwriting.')

    logger.info(f'Copying {md5_file_with_date} to {md5_file}')
    shutil.copy2(md5_file_with_date, md5_file)


def remove_latest_files(region, subregion, paths):
    """Removes the PBF and MD5 file with -latest in the name.

    Files are archived via prepare_data() before processing starts

    Parameters
    -------------------------
    region : str
    subregion : str
    paths : dict
    """
    pbf_filename = get_region_filename(region, subregion)

    pbf_file = os.path.join(paths['out_path'], pbf_filename)
    md5_file = f'{pbf_file}.md5'
    logging.info(f'Done with {pbf_file}, removing.')
    os.remove(pbf_file)
    logging.info(f'Done with {md5_file}, removing.')
    os.remove(md5_file)


def get_osm2pgsql_command(region, subregion, ram, paths):
    """Returns recommended osm2pgsql command.

    Parameters
    ----------------------
    region : str
    subregion : str
    ram : int
    paths : dict

    Returns
    ----------------------
    rec_cmd : str
        osm2pgsql command recommended by the API
    """
    pbf_filename = get_region_filename(region, subregion)
    rec_cmd = rec.osm2pgsql_recommendation(ram=ram,
                                           pbf_filename=pbf_filename,
                                           out_path=paths['out_path'])
    return rec_cmd


def run_osm2pgsql(osm2pgsql_command, paths):
    """Runs the provided osm2pgsql command.

    Parameters
    ----------------------
    osm2pgsql_command : str
    paths : dict
    """
    logger = logging.getLogger('pgosm-flex')
<<<<<<< HEAD
    logger.info(f'Running {osm2pgsql_command}')
    output = subprocess.check_output(osm2pgsql_command.split(),
                        text=True,
                        cwd=paths['flex_path'],
                        )
=======
    logger.info(f'Running osm2pgsql')

    output = subprocess.run(osm2pgsql_command.split(),
                            text=True,
                            cwd=paths['flex_path'],
                            check=False,
                            stdout=subprocess.PIPE,
                            stderr=subprocess.STDOUT)

    logger.info(f'osm2pgsql output: \n {output.stdout}\nEND PgOSM Flex output')

    if output.returncode != 0:
        err_msg = f'Failed to run osm2pgsql. Return code: {output.returncode}'
        logger.error(err_msg)
        sys.exit(f'{err_msg} - Check the log output for details.')

    logger.info('osm2pgsql completed.')
>>>>>>> f5fca8e7
    # output from PgOSM Flex lua goes to stdout
    logger.info(f'PgOSM Flex output: \n {output}\nEND PgOSM Flex output')

def check_layerset_places(layerset_path, layerset, paths):
    """If `place` layer is not included `skip_nested` should be true.

    Parameters
    ------------------------
    layerset_path : str
    layerset : str
    paths : dict

    Returns
    ------------------------
    skip_nested : boolean
    """
    logger = logging.getLogger('pgosm-flex')

    if layerset_path is None:
        layerset_path = os.path.join(paths['flex_path'], 'layerset')
        logger.info(f'Using default layerset path {layerset_path}')

    ini_file = os.path.join(layerset_path, f'{layerset}.ini')
    config = configparser.ConfigParser()
    config.read(ini_file)
    try:
        place = config['layerset']['place']
    except KeyError:
        # No place key, skip_nested should be true
        logger.debug('Place layer not defined, setting skip_nested')
        return True

    # If Place is true
    if place:
        logger.debug('Place layer is defined as true. Not setting skip_nested')
        return False

    logger.debug('Place set to false, setting skip_nested')
    return True


def run_post_processing(paths, skip_nested):
    """Runs steps following osm2pgsql import.

    Post-processing SQL scripts and (optionally) calculate nested admin polgyons

    Parameters
    ----------------------
    paths : dict

    skip_nested : bool
    """
    db.pgosm_after_import(paths)
    logger = logging.getLogger('pgosm-flex')
    if skip_nested:
        logger.info('Skipping calculating nested polygons')
    else:
        logger.info('Calculating nested polygons')
        db.pgosm_nested_admin_polygons(paths)



if __name__ == "__main__":
    logging.getLogger('pgosm-flex').info('Running PgOSM Flex!')
    run_pgosm_flex()<|MERGE_RESOLUTION|>--- conflicted
+++ resolved
@@ -100,20 +100,6 @@
     if region is None and input_file is None:
         raise ValueError("either region or input_file must be provided")
     paths = get_paths(base_path=basepath)
-<<<<<<< HEAD
-    if input_file is not None:
-        log_file = os.path.join(
-            paths['out_path'],
-            os.path.basename(input_file) + '.log',
-        )
-    else:
-        # Required for optional user prompt
-        if subregion == 'none':
-            subregion = None
-
-        log_file = get_log_path(region, subregion, paths)
-=======
->>>>>>> f5fca8e7
 
     setup_logger(debug)
     logger = logging.getLogger('pgosm-flex')
@@ -605,13 +591,6 @@
     paths : dict
     """
     logger = logging.getLogger('pgosm-flex')
-<<<<<<< HEAD
-    logger.info(f'Running {osm2pgsql_command}')
-    output = subprocess.check_output(osm2pgsql_command.split(),
-                        text=True,
-                        cwd=paths['flex_path'],
-                        )
-=======
     logger.info(f'Running osm2pgsql')
 
     output = subprocess.run(osm2pgsql_command.split(),
@@ -629,7 +608,7 @@
         sys.exit(f'{err_msg} - Check the log output for details.')
 
     logger.info('osm2pgsql completed.')
->>>>>>> f5fca8e7
+
     # output from PgOSM Flex lua goes to stdout
     logger.info(f'PgOSM Flex output: \n {output}\nEND PgOSM Flex output')
 

"""Used by PgOSM-Flex Docker image to get osm2pgsql command to run from
the osm2pgsql-tuner API.
"""
import logging
import os
<<<<<<< HEAD
import requests
import re
=======
import osm2pgsql_tuner as tuner
>>>>>>> f5fca8e7

import db

LOGGER = logging.getLogger('pgosm-flex')


def osm2pgsql_recommendation(ram, pbf_filename, out_path):
    """Returns recommended osm2pgsql command.

    Recommendation from API at https://osm2pgsql-tuner.com

    Parameters
    ----------------------
    ram : float
        Total system RAM available in GB

    pbf_filename : str

    out_path : str

    Returns
    ----------------------
    osm2pgsql_cmd : str
    """
    system_ram_gb = ram
    # The layerset is now set via env var.  This is used to set filename for osm2pgsql command
    pgosm_layer_set = 'run'
    if not os.path.isabs(pbf_filename):
        pbf_file = os.path.join(out_path, pbf_filename)
    else:
        pbf_file = pbf_filename
    osm_pbf_gb = os.path.getsize(pbf_file) / 1024 / 1024 / 1024
    LOGGER.info(f'PBF size (GB): {osm_pbf_gb}')

    # PgOSM-Flex currently does not support/test append mode.
    append = False
    osm2pgsql_cmd = get_recommended_script(system_ram_gb,
                                           osm_pbf_gb,
                                           append,
                                           pbf_file,
                                           pgosm_layer_set,
                                           out_path)
    return osm2pgsql_cmd

def get_recommended_script(system_ram_gb, osm_pbf_gb,
                           append, pbf_filename,
                           pgosm_layer_set,
                           output_path):
    """Builds API call and cleans up returned command for use here.

    Parameters
    -------------------------------
    system_ram_gb : float
    osm_pbf_gb : float
    append : bool
    pbf_filename : str
    pgosm_layer_set : str
    output_path : str

    Returns
    -------------------------------
    osm2pgsql_cmd : str
    """
    LOGGER.debug(f'Generating recommended osm2pgsql command')

    rec = tuner.recommendation(system_ram_gb=system_ram_gb,
                               osm_pbf_gb=osm_pbf_gb,
                               append=append,
                               ssd=True,
                               pgosm_layer_set=pgosm_layer_set)

    # FIXME: Currently requires .osm.pbf input. Will block full functionality of #192
    filename_no_ext = pbf_filename.replace('.osm.pbf', '')
    osm2pgsql_cmd = rec.get_osm2pgsql_command(out_format='api',
                                             pbf_filename=filename_no_ext)
    LOGGER.info(f'Generic command to run: {osm2pgsql_cmd}')

    # Replace generic path from API with specific path
    osm2pgsql_cmd = re.sub(r'~/pgosm-data[^ ]+', pbf_filename, osm2pgsql_cmd)
    # Replace generic connection string with specific conn string
    conn_string = db.connection_string(db_name='pgosm')
    osm2pgsql_cmd = osm2pgsql_cmd.replace('-d $PGOSM_CONN',
                                          f'-d {conn_string}')
    return osm2pgsql_cmd<|MERGE_RESOLUTION|>--- conflicted
+++ resolved
@@ -3,12 +3,8 @@
 """
 import logging
 import os
-<<<<<<< HEAD
-import requests
+import osm2pgsql_tuner as tuner
 import re
-=======
-import osm2pgsql_tuner as tuner
->>>>>>> f5fca8e7
 
 import db
 
